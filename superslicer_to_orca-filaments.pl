--- conflicted
+++ resolved
@@ -147,17 +147,17 @@
     SCAFF => '8'
 );
 
-<<<<<<< HEAD
 # Initialize a hash to store translated JSON data
 my %new_hash = ();
 
 sub convert_filament_params {
-    my ( $parameter, $superslicer_ini ) = @_;
+    my ( $parameter, %superslicer_ini ) = @_;
+
     # Ignore SuperSlicer parameters that Orca Slicer doesn't support
     return unless exists $filament_parameter_map{$parameter};
 
     # Get the value of the current parameter from the INI file
-    my $new_value = $superslicer_ini->{_}->{$parameter};
+    my $new_value = $superslicer_ini{$parameter};
 
     # If the SuperSlicer value is 'nil,' skip this parameter and let
     # Orca Slicer use its own default
@@ -192,7 +192,7 @@
         my $mvs =
           ( $new_value > 0 )
           ? $new_value
-          : $default_MVS{ $superslicer_ini->{_}->{'filament_type'} };
+          : $default_MVS{ $superslicer_ini{'filament_type'} };
         $new_value = "" . $mvs;    # Must cast as a string before JSON encoding
     }
     elsif ( $parameter eq 'external_perimeter_fan_speed' ) {
@@ -202,7 +202,8 @@
         $new_value = ( $new_value < 0 ) ? '0%' : "$new_value%";
     }
     return $new_value;
-=======
+}
+
 # Subroutine to parse an .ini file and return a hash with all key/value pairs
 sub ini_reader {
     my ($filename) = @_;
@@ -219,7 +220,6 @@
     }
     close $fh;
     return %config;
->>>>>>> 1f7c10a6
 }
 
 # Expand wildcards and process each input file
@@ -238,66 +238,19 @@
 
     # Read the input INI file
     my %superslicer_ini = ini_reader($input_file);
-      #or die "Error reading $input_file: $!";
+
+    #or die "Error reading $input_file: $!";
     my $max_temp = 0;    # Variable to keep track of maximum temperature
 
     # Loop through each parameter in the INI file
-    foreach my $parameter (keys %superslicer_ini) {
-
-<<<<<<< HEAD
-        my $new_value = convert_filament_params( $parameter, $superslicer_ini );
-
-        next if (!defined $new_value);
-=======
+    foreach my $parameter ( keys %superslicer_ini ) {
+
+        my $new_value = convert_filament_params( $parameter, %superslicer_ini );
+
+        next if ( !defined $new_value );
+
         # Ignore SuperSlicer parameters that Orca Slicer doesn't support
-        next unless exists $parameter_map{$parameter};
-
-        # Get the value of the current parameter from the INI file
-        my $new_value = $superslicer_ini{$parameter};
-
-        # If the SuperSlicer value is 'nil,' skip this parameter and let
-        # Orca Slicer use its own default
-        next if ( $new_value eq 'nil' );
-
-        # Check if the parameter maps to multiple keys in the JSON data
-        if ( ref( $parameter_map{$parameter} ) eq 'ARRAY' ) {
-
-            # If yes, set the same value for each key in the JSON data
-            $new_hash{$_} = $new_value for @{ $parameter_map{$parameter} };
-            next;
-        }
-
-        # Handle special cases for specific parameter keys
-        if ( $parameter =~ /^(start_filament_gcode|end_filament_gcode)/ ) {
-
-            # The custom gcode blocks need to be unquoted and unbackslashed
-            # before JSON encoding
-            $new_value =~ s/^"(.*)"$/$1/;
-            $new_value = [ unbackslash($new_value) ];
-        }
-        elsif ( $parameter eq 'filament_type' ) {
-
-            # Translate filament type to a specific value if it exists in
-            # the mapping, otherwise keep the original value
-            $new_value = $filament_types{$new_value} // $new_value;
-        }
-        elsif ( $parameter eq 'filament_max_volumetric_speed' ) {
-
-            # Max volumetric speed can't be zero so use a reasonable default
-            # if necessary
-            my $mvs =
-              ( $new_value > 0 )
-              ? $new_value
-              : $default_MVS{ $superslicer_ini{'filament_type'} };
-            $new_value = "" . $mvs; # Must cast as a string before JSON encoding
-        }
-        elsif ( $parameter eq 'external_perimeter_fan_speed' ) {
-
-            # 'external_perimeter_fan_speed' in SS is the closest equivalent to
-            # 'overhang_fan_threshold' in Orca, so convert to percentage
-            $new_value = ( $new_value < 0 ) ? '0%' : "$new_value%";
-        }
->>>>>>> 1f7c10a6
+        next unless exists $filament_parameter_map{$parameter};
 
         # Set the translated value in the JSON data
         $new_hash{ $filament_parameter_map{$parameter} } = $new_value;
@@ -309,7 +262,6 @@
     }
 
     # Add additional metadata to the JSON data
-<<<<<<< HEAD
     %new_hash = (
         %new_hash,
         filament_settings_id          => $file,
@@ -319,27 +271,15 @@
         nozzle_temperature_range_low  => '0',
         nozzle_temperature_range_high => "" . $max_temp,
         slow_down_for_layer_cooling   => (
-            ( $superslicer_ini->{_}{'slowdown_below_layer_time'} > 0 )
+            ( $superslicer_ini{'slowdown_below_layer_time'} > 0 )
             ? '1'
             : '0'
         ),
         version => $ORCA_SLICER_VERSION
     );
-=======
-    $new_hash{'filament_settings_id'}         = $file;
-    $new_hash{'name'}                         = $file;
-    $new_hash{'from'}                         = 'User';
-    $new_hash{'is_custom_defined'}            = '1';
-    $new_hash{'nozzle_temperature_range_low'} = '0';
-    $new_hash{'nozzle_temperature_range_high'} =
-      "" . $max_temp;    # Must cast as a string before JSON encoding
-    $new_hash{'slow_down_for_layer_cooling'} =
-      $superslicer_ini{'slowdown_below_layer_time'} > 0 ? '1' : '0';
-    $new_hash{'version'} = '1.6.0.0';
->>>>>>> 1f7c10a6
 
     # Construct the output filename
-    my $output_file = File::Spec->catfile($output_directory, $file . ".json");
+    my $output_file = File::Spec->catfile( $output_directory, $file . ".json" );
 
     # Check if the output file already exists and handle overwrite option
     if ( -e $output_file && !$overwrite ) {
